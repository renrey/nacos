--- conflicted
+++ resolved
@@ -16,7 +16,10 @@
 
 package com.alibaba.nacos.api.ability.constant;
 
-import java.util.*;
+import java.util.Collection;
+import java.util.Collections;
+import java.util.Map;
+import java.util.HashMap;
 import java.util.stream.Collectors;
 
 /**
@@ -28,7 +31,6 @@
  **/
 public enum AbilityKey {
 
-<<<<<<< HEAD
     SERVER_TEST_1("test_1", "just for junit test", AbilityMode.SERVER),
 
     SERVER_TEST_2("test_2", "just for junit test", AbilityMode.SERVER),
@@ -56,25 +58,6 @@
         this.keyName = keyName;
         this.description = description;
         this.mode = mode;
-=======
-    TEST_1("test_1", "just for junit test"),
-
-    TEST_2("test_2", "just for junit test");
-    
-    /**.
-     * the name of a certain ability
-     */
-    private final String keyName;
-
-    /**
-     * description or comment about this ability.
-     */
-    private final String description;
-
-    AbilityKey(String name, String description) {
-        this.keyName = name;
-        this.description = description;
->>>>>>> d6958ab2
     }
 
     public String getName() {
@@ -84,7 +67,6 @@
     public String getDescription() {
         return description;
     }
-<<<<<<< HEAD
 
     public AbilityMode getMode() {
         return mode;
@@ -92,11 +74,6 @@
 
     /**
      * All key set.
-=======
-    
-    /**.
-     * All key set
->>>>>>> d6958ab2
      */
     private static final Map<AbilityMode, Map<String, AbilityKey>> ALL_ABILITIES = new HashMap<>();
     
