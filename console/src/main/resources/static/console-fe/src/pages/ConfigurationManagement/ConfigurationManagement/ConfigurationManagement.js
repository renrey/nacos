--- conflicted
+++ resolved
@@ -13,17 +13,6 @@
 
 import React from 'react';
 import PropTypes from 'prop-types';
-<<<<<<< HEAD
-import BatchHandle from 'components/BatchHandle';
-import RegionGroup from 'components/RegionGroup';
-import ShowCodeing from 'components/ShowCodeing';
-import DeleteDialog from 'components/DeleteDialog';
-import CloneDialog from 'components/CloneDialog';
-import ImportDialog from 'components/ImportDialog';
-import ExportDialog from 'components/ExportDialog';
-import { getParams, setParams, request, aliwareIntl } from '../../../globalLib';
-=======
->>>>>>> baa79164
 import {
   Button,
   Checkbox,
@@ -50,8 +39,6 @@
 import ExportDialog from 'components/ExportDialog';
 import DashboardCard from './DashboardCard';
 import { getParams, setParams, request, aliwareIntl } from '@/globalLib';
-
-import './index.scss';
 
 import './index.scss';
 
