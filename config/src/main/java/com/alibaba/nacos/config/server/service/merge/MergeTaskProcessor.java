--- conflicted
+++ resolved
@@ -78,18 +78,11 @@
                 ConfigInfo cf = merge(dataId, group, tenant, datumList);
 
                 persistService.insertOrUpdate(null, null, cf, time, null);
-<<<<<<< HEAD
 
-                LOGGER.info("[merge-ok] {}, {}, size={}, length={}, md5={}, content={}", dataId, group, datumList.size(),
-                    cf.getContent().length(), cf.getMd5(), ContentUtils.truncateContent(cf.getContent()));
+                LOGGER.info("[merge-ok] {}, {}, size={}, length={}, md5={}, content={}", dataId, group,
+                    datumList.size(), cf.getContent().length(), cf.getMd5(),
+                    ContentUtils.truncateContent(cf.getContent()));
 
-=======
-                
-                LOGGER.info("[merge-ok] {}, {}, size={}, length={}, md5={}, content={}", dataId, group,
-                        datumList.size(), cf.getContent().length(), cf.getMd5(),
-                        ContentUtils.truncateContent(cf.getContent()));
-                
->>>>>>> 0163d2d0
                 ConfigTraceService
                     .logPersistenceEvent(dataId, group, tenant, null, time.getTime(), InetUtils.getSelfIp(),
                         ConfigTraceService.PERSISTENCE_EVENT_MERGE, cf.getContent());
@@ -100,28 +93,16 @@
                 } else {
                     persistService.removeConfigInfoTag(dataId, group, tenant, tag, clientIp, null);
                 }
-<<<<<<< HEAD
 
-                LOGGER.warn("[merge-delete] delete config info because no datum. dataId=" + dataId + ", groupId=" + group);
+                LOGGER.warn(
+                    "[merge-delete] delete config info because no datum. dataId=" + dataId + ", groupId=" + group);
 
-=======
-                
-                LOGGER.warn(
-                        "[merge-delete] delete config info because no datum. dataId=" + dataId + ", groupId=" + group);
-                
->>>>>>> 0163d2d0
                 ConfigTraceService
                     .logPersistenceEvent(dataId, group, tenant, null, time.getTime(), InetUtils.getSelfIp(),
                         ConfigTraceService.PERSISTENCE_EVENT_REMOVE, null);
             }
-<<<<<<< HEAD
+            NotifyCenter.publishEvent(new ConfigDataChangeEvent(false, dataId, group, tenant, tag, time.getTime()));
 
-            EventDispatcher.fireEvent(new ConfigDataChangeEvent(false, dataId, group, tenant, tag, time.getTime()));
-
-=======
-            NotifyCenter.publishEvent(new ConfigDataChangeEvent(false, dataId, group, tenant, tag, time.getTime()));
-            
->>>>>>> 0163d2d0
         } catch (Exception e) {
             mergeService.addMergeTask(dataId, group, tenant, mergeTask.getClientIp());
             LOGGER.info("[merge-error] " + dataId + ", " + group + ", " + e.toString(), e);
