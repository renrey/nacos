--- conflicted
+++ resolved
@@ -139,7 +139,7 @@
     private volatile Member self;
     
     private volatile long memberReportTs = System.currentTimeMillis();
-    
+
     /**
      * here is always the node information of the "UP" state.
      */
@@ -151,7 +151,7 @@
     private final MemberInfoReportTask infoReportTask = new MemberInfoReportTask();
     
     private final UnhealthyMemberInfoReportTask unhealthyMemberInfoReportTask = new UnhealthyMemberInfoReportTask();
-    
+
     public ServerMemberManager(ServletContext servletContext) throws Exception {
         this.serverList = new ConcurrentSkipListMap<>();
         EnvUtil.setContextPath(servletContext.getContextPath());
@@ -165,7 +165,7 @@
         this.self = MemberUtil.singleParse(this.localAddress);
         this.self.setExtendVal(MemberMetaDataConstants.VERSION, VersionUtils.version);
         this.self.setSupportRemoteConnection(true);
-        
+
         // init abilities.
         this.self.setAbilities(initMemberAbilities());
         
@@ -184,8 +184,8 @@
         Loggers.CORE.info("The cluster resource is initialized");
     }
     
-    /**.
-     * Init the ability of current node
+    /**
+     * Init the ability of current node.
      *
      * @return ServerAbilities
      * @deprecated ability of current node and event cluster can be managed by {@link ServerAbilityControlManager}
@@ -197,7 +197,7 @@
         }
         return serverAbilities;
     }
-    
+
     private void registerClusterEvent() {
         // Register node change events
         NotifyCenter.registerToPublisher(MembersChangeEvent.class,
@@ -236,7 +236,7 @@
         isUseAddressServer = this.lookup.useAddressServer();
         this.lookup.start();
     }
-    
+
     /**
      * switch look up.
      *
@@ -248,7 +248,7 @@
         isUseAddressServer = this.lookup.useAddressServer();
         this.lookup.start();
     }
-    
+
     public static boolean isUseAddressServer() {
         return isUseAddressServer;
     }
@@ -464,7 +464,7 @@
         }
         return false;
     }
-    
+
     /**
      * this member {@link Member#getState()} is health.
      *
@@ -552,9 +552,9 @@
         private int cursor = 0;
         
         private ClusterRpcClientProxy clusterRpcClientProxy;
-        
+
         public static final long REPORT_INTERVAL = 50000L;
-        
+
         @Override
         protected void executeBody() {
             List<Member> members = ServerMemberManager.this.allMembersWithoutSelf();
@@ -564,7 +564,7 @@
                 Loggers.CLUSTER.info("[serverlist] membercount={}", members.size() + 1);
                 memberReportTs = System.currentTimeMillis();
             }
-            
+
             if (members.isEmpty()) {
                 return;
             }
@@ -580,7 +580,7 @@
                 reportByHttp(target);
             }
         }
-        
+
         protected void reportByHttp(Member target) {
             final String url = HttpUtils.buildUrl(false, target.getAddress(), EnvUtil.getContextPath(),
                     Commons.NACOS_CORE_CONTEXT, "/cluster/report");
@@ -592,44 +592,6 @@
                         new Callback<String>() {
                             @Override
                             public void onReceive(RestResult<String> result) {
-<<<<<<< HEAD
-                                if (result.getCode() == HttpStatus.NOT_IMPLEMENTED.value()
-                                        || result.getCode() == HttpStatus.NOT_FOUND.value()) {
-                                    Loggers.CLUSTER
-                                            .warn("{} version is too low, it is recommended to upgrade the version : {}",
-                                                    target, VersionUtils.version);
-                                    Member memberNew = null;
-                                    if (target.getExtendVal(MemberMetaDataConstants.VERSION) != null) {
-                                        memberNew = target.copy();
-                                        // Clean up remote version info.
-                                        // This value may still stay in extend info when remote server has been downgraded to old version.
-                                        memberNew.delExtendVal(MemberMetaDataConstants.VERSION);
-                                        memberNew.delExtendVal(MemberMetaDataConstants.READY_TO_UPGRADE);
-                                        Loggers.CLUSTER.warn("{} : Clean up version info,"
-                                                + " target has been downgrade to old version.", memberNew);
-                                    }
-                                    // adapt old version
-                                    boolean oldVersionJudge = target.getAbilities() != null
-                                            && target.getAbilities().getRemoteAbility() != null
-                                            && target.getAbilities().getRemoteAbility().isSupportRemoteConnection();
-                                    boolean newVersionJudge = target.isSupportRemoteConnection();
-                                    if (oldVersionJudge || newVersionJudge) {
-                                        if (memberNew == null) {
-                                            memberNew = target.copy();
-                                        }
-                                        memberNew.getAbilities().getRemoteAbility().setSupportRemoteConnection(false);
-                                        target.setSupportRemoteConnection(false);
-                                        Loggers.CLUSTER
-                                                .warn("{} : Clear support remote connection flag,target may rollback version ",
-                                                        memberNew);
-                                    }
-                                    if (memberNew != null) {
-                                        update(memberNew);
-                                    }
-                                    return;
-                                }
-=======
->>>>>>> ecd8ed81
                                 if (result.ok()) {
                                     handleReportResult(result.getData(), target);
                                 } else {
@@ -656,7 +618,7 @@
                         target.getAddress(), ExceptionUtil.getAllExceptionMsg(ex));
             }
         }
-        
+
         protected void reportByGrpc(Member target) {
             //Todo  circular reference
             if (Objects.isNull(clusterRpcClientProxy)) {
@@ -667,9 +629,9 @@
                         new NacosException(CLIENT_INVALID_PARAM, "No rpc client related to member: " + target));
                 return;
             }
-            
+
             MemberReportRequest memberReportRequest = new MemberReportRequest(getSelf());
-            
+
             try {
                 MemberReportResponse response = (MemberReportResponse) clusterRpcClientProxy.sendRequest(target,
                         memberReportRequest);
@@ -691,7 +653,7 @@
         protected void after() {
             GlobalExecutor.scheduleByCommon(this, 2_000L);
         }
-        
+
         private void handleReportResult(String reportResult, Member target) {
             if (isBooleanResult(reportResult)) {
                 MemberUtil.onSuccess(ServerMemberManager.this, target);
@@ -706,18 +668,18 @@
                 MemberUtil.onSuccess(ServerMemberManager.this, target);
             }
         }
-        
+
         private boolean isBooleanResult(String reportResult) {
             return Boolean.TRUE.toString().equals(reportResult) || Boolean.FALSE.toString().equals(reportResult);
         }
     }
-    
+
     class UnhealthyMemberInfoReportTask extends MemberInfoReportTask {
-        
+
         @Override
         protected void executeBody() {
             List<Member> members = ServerMemberManager.this.allMembersWithoutSelf();
-            
+
             if (members.isEmpty()) {
                 return;
             }
@@ -729,11 +691,11 @@
                         reportByHttp(member);
                     }
                     Loggers.CLUSTER.warn("report the metadata to the unhealthy node : {}", member.getAddress());
-                    
+
                 }
             }
         }
-        
+
         @Override
         protected void after() {
             GlobalExecutor.scheduleByCommon(this, 5_000L);
