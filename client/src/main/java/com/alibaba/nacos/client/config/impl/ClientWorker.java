/*
 * Copyright 1999-2018 Alibaba Group Holding Ltd.
 *
 * Licensed under the Apache License, Version 2.0 (the "License");
 * you may not use this file except in compliance with the License.
 * You may obtain a copy of the License at
 *
 *      http://www.apache.org/licenses/LICENSE-2.0
 *
 * Unless required by applicable law or agreed to in writing, software
 * distributed under the License is distributed on an "AS IS" BASIS,
 * WITHOUT WARRANTIES OR CONDITIONS OF ANY KIND, either express or implied.
 * See the License for the specific language governing permissions and
 * limitations under the License.
 */

package com.alibaba.nacos.client.config.impl;

import com.alibaba.nacos.api.PropertyKeyConst;
import com.alibaba.nacos.api.common.Constants;
import com.alibaba.nacos.api.config.ConfigType;
import com.alibaba.nacos.api.config.listener.Listener;
import com.alibaba.nacos.api.config.remote.request.ClientConfigMetricRequest;
import com.alibaba.nacos.api.config.remote.request.ConfigBatchListenRequest;
import com.alibaba.nacos.api.config.remote.request.ConfigChangeNotifyRequest;
import com.alibaba.nacos.api.config.remote.request.ConfigPublishRequest;
import com.alibaba.nacos.api.config.remote.request.ConfigQueryRequest;
import com.alibaba.nacos.api.config.remote.request.ConfigRemoveRequest;
import com.alibaba.nacos.api.config.remote.response.ClientConfigMetricResponse;
import com.alibaba.nacos.api.config.remote.response.ConfigChangeBatchListenResponse;
import com.alibaba.nacos.api.config.remote.response.ConfigChangeNotifyResponse;
import com.alibaba.nacos.api.config.remote.response.ConfigPublishResponse;
import com.alibaba.nacos.api.config.remote.response.ConfigQueryResponse;
import com.alibaba.nacos.api.config.remote.response.ConfigRemoveResponse;
import com.alibaba.nacos.api.exception.NacosException;
import com.alibaba.nacos.api.remote.RemoteConstants;
import com.alibaba.nacos.api.remote.request.Request;
import com.alibaba.nacos.api.remote.response.Response;
<<<<<<< HEAD
import com.alibaba.nacos.common.remote.client.Connection;
import com.alibaba.nacos.plugin.auth.api.RequestResource;
=======
>>>>>>> ecd8ed81
import com.alibaba.nacos.client.config.common.GroupKey;
import com.alibaba.nacos.client.config.filter.impl.ConfigFilterChainManager;
import com.alibaba.nacos.client.config.filter.impl.ConfigResponse;
import com.alibaba.nacos.client.config.utils.ContentUtils;
import com.alibaba.nacos.client.env.NacosClientProperties;
import com.alibaba.nacos.client.monitor.MetricsMonitor;
import com.alibaba.nacos.client.naming.utils.CollectionUtils;
import com.alibaba.nacos.client.utils.AppNameUtils;
import com.alibaba.nacos.client.utils.EnvUtil;
import com.alibaba.nacos.client.utils.LogUtils;
import com.alibaba.nacos.client.utils.ParamUtil;
import com.alibaba.nacos.client.utils.TenantUtil;
import com.alibaba.nacos.common.lifecycle.Closeable;
import com.alibaba.nacos.common.notify.Event;
import com.alibaba.nacos.common.notify.NotifyCenter;
import com.alibaba.nacos.common.notify.listener.Subscriber;
import com.alibaba.nacos.common.remote.ConnectionType;
import com.alibaba.nacos.common.remote.client.ConnectionEventListener;
import com.alibaba.nacos.common.remote.client.RpcClient;
import com.alibaba.nacos.common.remote.client.RpcClientFactory;
import com.alibaba.nacos.common.remote.client.RpcClientTlsConfig;
import com.alibaba.nacos.common.remote.client.ServerListFactory;
import com.alibaba.nacos.common.utils.ConvertUtils;
import com.alibaba.nacos.common.utils.JacksonUtils;
import com.alibaba.nacos.common.utils.MD5Utils;
import com.alibaba.nacos.common.utils.StringUtils;
import com.alibaba.nacos.common.utils.ThreadUtils;
import com.alibaba.nacos.common.utils.VersionUtils;
import com.alibaba.nacos.plugin.auth.api.RequestResource;
import com.google.gson.Gson;
import com.google.gson.JsonObject;
import org.slf4j.Logger;

import java.util.ArrayList;
import java.util.Collection;
import java.util.HashMap;
import java.util.HashSet;
import java.util.Iterator;
import java.util.LinkedList;
import java.util.List;
import java.util.Map;
import java.util.Set;
import java.util.UUID;
import java.util.concurrent.ArrayBlockingQueue;
import java.util.concurrent.BlockingQueue;
import java.util.concurrent.ExecutorService;
import java.util.concurrent.Executors;
import java.util.concurrent.Future;
import java.util.concurrent.LinkedBlockingQueue;
import java.util.concurrent.ScheduledExecutorService;
import java.util.concurrent.ThreadPoolExecutor;
import java.util.concurrent.TimeUnit;
import java.util.concurrent.atomic.AtomicBoolean;
import java.util.concurrent.atomic.AtomicInteger;
import java.util.concurrent.atomic.AtomicReference;

import static com.alibaba.nacos.api.common.Constants.ENCODE;

/**
 * Long polling.
 *
 * @author Nacos
 */
public class ClientWorker implements Closeable {
    
    private static final Logger LOGGER = LogUtils.logger(ClientWorker.class);
    
    private static final String NOTIFY_HEADER = "notify";
    
    private static final String TAG_PARAM = "tag";
    
    private static final String APP_NAME_PARAM = "appName";
    
    private static final String BETAIPS_PARAM = "betaIps";
    
    private static final String TYPE_PARAM = "type";
    
    private static final String ENCRYPTED_DATA_KEY_PARAM = "encryptedDataKey";
    
    /**
     * groupKey -> cacheData.
     */
    private final AtomicReference<Map<String, CacheData>> cacheMap = new AtomicReference<>(new HashMap<>());
    
    private final ConfigFilterChainManager configFilterChainManager;
    
    private String uuid = UUID.randomUUID().toString();
    
    private long timeout;
    
    private ConfigRpcTransportClient agent;
    
    private int taskPenaltyTime;
    
    private boolean enableRemoteSyncConfig = false;
    
    private static final int MIN_THREAD_NUM = 2;
    
    private static final int THREAD_MULTIPLE = 1;
    
    /**
     * index(taskId)-> total cache count for this taskId.
     */
    private final List<AtomicInteger> taskIdCacheCountList = new ArrayList<>();
    
    /**
     * Add listeners for data.
     *
     * @param dataId    dataId of data
     * @param group     group of data
     * @param listeners listeners
     */
    public void addListeners(String dataId, String group, List<? extends Listener> listeners) throws NacosException {
        group = blank2defaultGroup(group);
        CacheData cache = addCacheDataIfAbsent(dataId, group);
        synchronized (cache) {
            
            for (Listener listener : listeners) {
                cache.addListener(listener);
            }
            cache.setDiscard(false);
            cache.setConsistentWithServer(false);
            agent.notifyListenConfig();
            
        }
    }
    
    /**
     * Add listeners for tenant.
     *
     * @param dataId    dataId of data
     * @param group     group of data
     * @param listeners listeners
     * @throws NacosException nacos exception
     */
    public void addTenantListeners(String dataId, String group, List<? extends Listener> listeners)
            throws NacosException {
        group = blank2defaultGroup(group);
        String tenant = agent.getTenant();
        CacheData cache = addCacheDataIfAbsent(dataId, group, tenant);
        synchronized (cache) {
            for (Listener listener : listeners) {
                cache.addListener(listener);
            }
            cache.setDiscard(false);
            cache.setConsistentWithServer(false);
            agent.notifyListenConfig();
        }
        
    }
    
    /**
     * Add listeners for tenant with content.
     *
     * @param dataId           dataId of data
     * @param group            group of data
     * @param content          content
     * @param encryptedDataKey encryptedDataKey
     * @param listeners        listeners
     * @throws NacosException nacos exception
     */
    public void addTenantListenersWithContent(String dataId, String group, String content, String encryptedDataKey,
            List<? extends Listener> listeners) throws NacosException {
        group = blank2defaultGroup(group);
        String tenant = agent.getTenant();
        CacheData cache = addCacheDataIfAbsent(dataId, group, tenant);
        synchronized (cache) {
            cache.setEncryptedDataKey(encryptedDataKey);
            cache.setContent(content);
            for (Listener listener : listeners) {
                cache.addListener(listener);
            }
            cache.setDiscard(false);
            cache.setConsistentWithServer(false);
            agent.notifyListenConfig();
        }
        
    }
    
    /**
     * Remove listener.
     *
     * @param dataId   dataId of data
     * @param group    group of data
     * @param listener listener
     */
    public void removeListener(String dataId, String group, Listener listener) {
        group = blank2defaultGroup(group);
        CacheData cache = getCache(dataId, group);
        if (null != cache) {
            synchronized (cache) {
                cache.removeListener(listener);
                if (cache.getListeners().isEmpty()) {
                    cache.setConsistentWithServer(false);
                    cache.setDiscard(true);
                    agent.removeCache(dataId, group);
                }
            }
            
        }
    }
    
    /**
     * Remove listeners for tenant.
     *
     * @param dataId   dataId of data
     * @param group    group of data
     * @param listener listener
     */
    public void removeTenantListener(String dataId, String group, Listener listener) {
        group = blank2defaultGroup(group);
        String tenant = agent.getTenant();
        CacheData cache = getCache(dataId, group, tenant);
        if (null != cache) {
            synchronized (cache) {
                cache.removeListener(listener);
                if (cache.getListeners().isEmpty()) {
                    cache.setConsistentWithServer(false);
                    cache.setDiscard(true);
                    agent.removeCache(dataId, group);
                }
            }
        }
    }
    
    void removeCache(String dataId, String group, String tenant) {
        String groupKey = GroupKey.getKeyTenant(dataId, group, tenant);
        synchronized (cacheMap) {
            Map<String, CacheData> copy = new HashMap<>(cacheMap.get());
            CacheData remove = copy.remove(groupKey);
            if (remove != null) {
                decreaseTaskIdCount(remove.getTaskId());
            }
            cacheMap.set(copy);
        }
        LOGGER.info("[{}] [unsubscribe] {}", agent.getName(), groupKey);
        
        MetricsMonitor.getListenConfigCountMonitor().set(cacheMap.get().size());
    }
    
    /**
     * remove config.
     *
     * @param dataId dataId.
     * @param group  group.
     * @param tenant tenant.
     * @param tag    tag.
     * @return success or not.
     * @throws NacosException exception to throw.
     */
    public boolean removeConfig(String dataId, String group, String tenant, String tag) throws NacosException {
        return agent.removeConfig(dataId, group, tenant, tag);
    }
    
    /**
     * publish config.
     *
     * @param dataId  dataId.
     * @param group   group.
     * @param tenant  tenant.
     * @param appName appName.
     * @param tag     tag.
     * @param betaIps betaIps.
     * @param content content.
     * @param casMd5  casMd5.
     * @param type    type.
     * @return success or not.
     * @throws NacosException exception throw.
     */
    public boolean publishConfig(String dataId, String group, String tenant, String appName, String tag, String betaIps,
            String content, String encryptedDataKey, String casMd5, String type) throws NacosException {
        return agent.publishConfig(dataId, group, tenant, appName, tag, betaIps, content, encryptedDataKey, casMd5,
                type);
    }
    
    /**
     * Add cache data if absent.
     *
     * @param dataId data id if data
     * @param group  group of data
     * @return cache data
     */
    public CacheData addCacheDataIfAbsent(String dataId, String group) {
        CacheData cache = getCache(dataId, group);
        if (null != cache) {
            return cache;
        }
        
        String key = GroupKey.getKey(dataId, group);
        cache = new CacheData(configFilterChainManager, agent.getName(), dataId, group);
        
        synchronized (cacheMap) {
            CacheData cacheFromMap = getCache(dataId, group);
            // multiple listeners on the same dataid+group and race condition,so double check again
            //other listener thread beat me to set to cacheMap
            if (null != cacheFromMap) {
                cache = cacheFromMap;
                //reset so that server not hang this check
                cache.setInitializing(true);
            } else {
                int taskId = calculateTaskId();
                increaseTaskIdCount(taskId);
                cache.setTaskId(taskId);
            }
            
            Map<String, CacheData> copy = new HashMap<>(cacheMap.get());
            copy.put(key, cache);
            cacheMap.set(copy);
        }
        
        LOGGER.info("[{}] [subscribe] {}", this.agent.getName(), key);
        
        MetricsMonitor.getListenConfigCountMonitor().set(cacheMap.get().size());
        
        return cache;
    }
    
    /**
     * Add cache data if absent.
     *
     * @param dataId data id if data
     * @param group  group of data
     * @param tenant tenant of data
     * @return cache data
     */
    public CacheData addCacheDataIfAbsent(String dataId, String group, String tenant) throws NacosException {
        CacheData cache = getCache(dataId, group, tenant);
        if (null != cache) {
            return cache;
        }
        String key = GroupKey.getKeyTenant(dataId, group, tenant);
        synchronized (cacheMap) {
            CacheData cacheFromMap = getCache(dataId, group, tenant);
            // multiple listeners on the same dataid+group and race condition,so
            // double check again
            // other listener thread beat me to set to cacheMap
            if (null != cacheFromMap) {
                cache = cacheFromMap;
                // reset so that server not hang this check
                cache.setInitializing(true);
            } else {
                cache = new CacheData(configFilterChainManager, agent.getName(), dataId, group, tenant);
                int taskId = calculateTaskId();
                increaseTaskIdCount(taskId);
                cache.setTaskId(taskId);
                // fix issue # 1317
                if (enableRemoteSyncConfig) {
                    ConfigResponse response = getServerConfig(dataId, group, tenant, 3000L, false);
                    cache.setEncryptedDataKey(response.getEncryptedDataKey());
                    cache.setContent(response.getContent());
                }
            }
            
            Map<String, CacheData> copy = new HashMap<>(this.cacheMap.get());
            copy.put(key, cache);
            cacheMap.set(copy);
        }
        LOGGER.info("[{}] [subscribe] {}", agent.getName(), key);
        
        MetricsMonitor.getListenConfigCountMonitor().set(cacheMap.get().size());
        
        return cache;
    }
    
    private void increaseTaskIdCount(int taskId) {
        taskIdCacheCountList.get(taskId).incrementAndGet();
    }
    
    private void decreaseTaskIdCount(int taskId) {
        taskIdCacheCountList.get(taskId).decrementAndGet();
    }
    
    private int calculateTaskId() {
        int perTaskSize = (int) ParamUtil.getPerTaskConfigSize();
        int taskId = -1;
        for (int index = 0; index < taskIdCacheCountList.size(); index++) {
            if (taskIdCacheCountList.get(index).get() < perTaskSize) {
                return index;
            }
        }
        if (taskId < 0) {
            taskIdCacheCountList.add(new AtomicInteger(0));
            taskId = taskIdCacheCountList.size() - 1;
        }
        return taskId;
    }
    
    public CacheData getCache(String dataId, String group) {
        return getCache(dataId, group, TenantUtil.getUserTenantForAcm());
    }
    
    public CacheData getCache(String dataId, String group, String tenant) {
        if (null == dataId || null == group) {
            throw new IllegalArgumentException();
        }
        return cacheMap.get().get(GroupKey.getKeyTenant(dataId, group, tenant));
    }
    
    public ConfigResponse getServerConfig(String dataId, String group, String tenant, long readTimeout, boolean notify)
            throws NacosException {
        if (StringUtils.isBlank(group)) {
            group = Constants.DEFAULT_GROUP;
        }
        return this.agent.queryConfig(dataId, group, tenant, readTimeout, notify);
    }
    
    private String blank2defaultGroup(String group) {
        return StringUtils.isBlank(group) ? Constants.DEFAULT_GROUP : group.trim();
    }
    
    @SuppressWarnings("PMD.ThreadPoolCreationRule")
    public ClientWorker(final ConfigFilterChainManager configFilterChainManager, ServerListManager serverListManager,
            final NacosClientProperties properties) throws NacosException {
        this.configFilterChainManager = configFilterChainManager;
        
        init(properties);
        
        agent = new ConfigRpcTransportClient(properties, serverListManager);
        int count = ThreadUtils.getSuitableThreadCount(THREAD_MULTIPLE);
        ScheduledExecutorService executorService = Executors.newScheduledThreadPool(Math.max(count, MIN_THREAD_NUM),
                r -> {
                    Thread t = new Thread(r);
                    t.setName("com.alibaba.nacos.client.Worker");
                    t.setDaemon(true);
                    return t;
                });
        agent.setExecutor(executorService);
        agent.start();
        
    }
    
    private void refreshContentAndCheck(String groupKey, boolean notify) {
        if (cacheMap.get() != null && cacheMap.get().containsKey(groupKey)) {
            CacheData cache = cacheMap.get().get(groupKey);
            refreshContentAndCheck(cache, notify);
        }
    }
    
    private void refreshContentAndCheck(CacheData cacheData, boolean notify) {
        try {
            ConfigResponse response = getServerConfig(cacheData.dataId, cacheData.group, cacheData.tenant, 3000L,
                    notify);
            cacheData.setEncryptedDataKey(response.getEncryptedDataKey());
            cacheData.setContent(response.getContent());
            if (null != response.getConfigType()) {
                cacheData.setType(response.getConfigType());
            }
            if (notify) {
                LOGGER.info("[{}] [data-received] dataId={}, group={}, tenant={}, md5={}, content={}, type={}",
                        agent.getName(), cacheData.dataId, cacheData.group, cacheData.tenant, cacheData.getMd5(),
                        ContentUtils.truncateContent(response.getContent()), response.getConfigType());
            }
            cacheData.checkListenerMd5();
        } catch (Exception e) {
            LOGGER.error("refresh content and check md5 fail ,dataId={},group={},tenant={} ", cacheData.dataId,
                    cacheData.group, cacheData.tenant, e);
        }
    }
    
    private void init(NacosClientProperties properties) {
        
        timeout = Math.max(ConvertUtils.toInt(properties.getProperty(PropertyKeyConst.CONFIG_LONG_POLL_TIMEOUT),
                Constants.CONFIG_LONG_POLL_TIMEOUT), Constants.MIN_CONFIG_LONG_POLL_TIMEOUT);
        
        taskPenaltyTime = ConvertUtils.toInt(properties.getProperty(PropertyKeyConst.CONFIG_RETRY_TIME),
                Constants.CONFIG_RETRY_TIME);
        
        this.enableRemoteSyncConfig = Boolean.parseBoolean(
                properties.getProperty(PropertyKeyConst.ENABLE_REMOTE_SYNC_CONFIG));
    }
    
    private Map<String, Object> getMetrics(List<ClientConfigMetricRequest.MetricsKey> metricsKeys) {
        Map<String, Object> metric = new HashMap<>(16);
        metric.put("listenConfigSize", String.valueOf(this.cacheMap.get().size()));
        metric.put("clientVersion", VersionUtils.getFullClientVersion());
        metric.put("snapshotDir", LocalConfigInfoProcessor.LOCAL_SNAPSHOT_PATH);
        boolean isFixServer = agent.serverListManager.isFixed;
        metric.put("isFixedServer", isFixServer);
        metric.put("addressUrl", agent.serverListManager.addressServerUrl);
        metric.put("serverUrls", agent.serverListManager.getUrlString());
        
        Map<ClientConfigMetricRequest.MetricsKey, Object> metricValues = getMetricsValue(metricsKeys);
        metric.put("metricValues", metricValues);
        Map<String, Object> metrics = new HashMap<>(1);
        metrics.put(uuid, JacksonUtils.toJson(metric));
        return metrics;
    }
    
    private Map<ClientConfigMetricRequest.MetricsKey, Object> getMetricsValue(
            List<ClientConfigMetricRequest.MetricsKey> metricsKeys) {
        if (metricsKeys == null) {
            return null;
        }
        Map<ClientConfigMetricRequest.MetricsKey, Object> values = new HashMap<>(16);
        for (ClientConfigMetricRequest.MetricsKey metricsKey : metricsKeys) {
            if (ClientConfigMetricRequest.MetricsKey.CACHE_DATA.equals(metricsKey.getType())) {
                CacheData cacheData = cacheMap.get().get(metricsKey.getKey());
                values.putIfAbsent(metricsKey,
                        cacheData == null ? null : cacheData.getContent() + ":" + cacheData.getMd5());
            }
            if (ClientConfigMetricRequest.MetricsKey.SNAPSHOT_DATA.equals(metricsKey.getType())) {
                String[] configStr = GroupKey.parseKey(metricsKey.getKey());
                String snapshot = LocalConfigInfoProcessor.getSnapshot(this.agent.getName(), configStr[0], configStr[1],
                        configStr[2]);
                values.putIfAbsent(metricsKey,
                        snapshot == null ? null : snapshot + ":" + MD5Utils.md5Hex(snapshot, ENCODE));
            }
        }
        return values;
    }
    
    @Override
    public void shutdown() throws NacosException {
        String className = this.getClass().getName();
        LOGGER.info("{} do shutdown begin", className);
        if (agent != null) {
            agent.shutdown();
        }
        LOGGER.info("{} do shutdown stop", className);
    }
    
    /**
     * check if it has any connectable server endpoint.
     *
     * @return true: that means has atleast one connected rpc client. flase: that means does not have any connected rpc
     * client.
     */
    public boolean isHealthServer() {
        return agent.isHealthServer();
    }
    
    public class ConfigRpcTransportClient extends ConfigTransportClient {
        
        Map<String, ExecutorService> multiTaskExecutor = new HashMap<>();
        
        private final BlockingQueue<Object> listenExecutebell = new ArrayBlockingQueue<>(1);
        
        private Object bellItem = new Object();
        
        private long lastAllSyncTime = System.currentTimeMillis();
        
        Subscriber subscriber = null;
        
        /**
         * 3 minutes to check all listen cache keys.
         */
        private static final long ALL_SYNC_INTERNAL = 3 * 60 * 1000L;
        
        public ConfigRpcTransportClient(NacosClientProperties properties, ServerListManager serverListManager) {
            super(properties, serverListManager);
        }
        
        private ConnectionType getConnectionType() {
            return ConnectionType.GRPC;
            
        }
        
        @Override
        public void shutdown() throws NacosException {
            super.shutdown();
            synchronized (RpcClientFactory.getAllClientEntries()) {
                LOGGER.info("Trying to shutdown transport client {}", this);
                Set<Map.Entry<String, RpcClient>> allClientEntries = RpcClientFactory.getAllClientEntries();
                Iterator<Map.Entry<String, RpcClient>> iterator = allClientEntries.iterator();
                while (iterator.hasNext()) {
                    Map.Entry<String, RpcClient> entry = iterator.next();
                    if (entry.getKey().startsWith(uuid)) {
                        LOGGER.info("Trying to shutdown rpc client {}", entry.getKey());
                        
                        try {
                            entry.getValue().shutdown();
                        } catch (NacosException nacosException) {
                            nacosException.printStackTrace();
                        }
                        LOGGER.info("Remove rpc client {}", entry.getKey());
                        iterator.remove();
                    }
                }
                
                LOGGER.info("Shutdown executor {}", executor);
                executor.shutdown();
                Map<String, CacheData> stringCacheDataMap = cacheMap.get();
                for (Map.Entry<String, CacheData> entry : stringCacheDataMap.entrySet()) {
                    entry.getValue().setConsistentWithServer(false);
                }
                if (subscriber != null) {
                    NotifyCenter.deregisterSubscriber(subscriber);
                }
            }
            
        }
        
        private Map<String, String> getLabels() {
            
            Map<String, String> labels = new HashMap<>(2, 1);
            labels.put(RemoteConstants.LABEL_SOURCE, RemoteConstants.LABEL_SOURCE_SDK);
            labels.put(RemoteConstants.LABEL_MODULE, RemoteConstants.LABEL_MODULE_CONFIG);
            labels.put(Constants.APPNAME, AppNameUtils.getAppName());
            labels.put(Constants.VIPSERVER_TAG, EnvUtil.getSelfVipserverTag());
            labels.put(Constants.AMORY_TAG, EnvUtil.getSelfAmoryTag());
            labels.put(Constants.LOCATION_TAG, EnvUtil.getSelfLocationTag());
            
            return labels;
        }
        
        private void initRpcClientHandler(final RpcClient rpcClientInner) {
            /*
             * Register Config Change /Config ReSync Handler
             */
            rpcClientInner.registerServerRequestHandler((request, connection) -> {
                if (request instanceof ConfigChangeNotifyRequest) {
                    ConfigChangeNotifyRequest configChangeNotifyRequest = (ConfigChangeNotifyRequest) request;
                    LOGGER.info("[{}] [server-push] config changed. dataId={}, group={},tenant={}",
                            rpcClientInner.getName(), configChangeNotifyRequest.getDataId(),
                            configChangeNotifyRequest.getGroup(), configChangeNotifyRequest.getTenant());
                    String groupKey = GroupKey.getKeyTenant(configChangeNotifyRequest.getDataId(),
                            configChangeNotifyRequest.getGroup(), configChangeNotifyRequest.getTenant());
                    
                    CacheData cacheData = cacheMap.get().get(groupKey);
                    if (cacheData != null) {
                        synchronized (cacheData) {
                            cacheData.getReceiveNotifyChanged().set(true);
                            cacheData.setConsistentWithServer(false);
                            notifyListenConfig();
                        }
                        
                    }
                    return new ConfigChangeNotifyResponse();
                }
                return null;
            });
            
            rpcClientInner.registerServerRequestHandler((request, connection) -> {
                if (request instanceof ClientConfigMetricRequest) {
                    ClientConfigMetricResponse response = new ClientConfigMetricResponse();
                    response.setMetrics(getMetrics(((ClientConfigMetricRequest) request).getMetricsKeys()));
                    return response;
                }
                return null;
            });
            
            rpcClientInner.registerConnectionListener(new ConnectionEventListener() {
                
                @Override
                public void onConnected(Connection connection) {
                    LOGGER.info("[{}] Connected,notify listen context...", rpcClientInner.getName());
                    notifyListenConfig();
                }
                
                @Override
                public void onDisConnect(Connection connection) {
                    String taskId = rpcClientInner.getLabels().get("taskId");
                    LOGGER.info("[{}] DisConnected,clear listen context...", rpcClientInner.getName());
                    Collection<CacheData> values = cacheMap.get().values();
                    
                    for (CacheData cacheData : values) {
                        if (StringUtils.isNotBlank(taskId)) {
                            if (Integer.valueOf(taskId).equals(cacheData.getTaskId())) {
                                cacheData.setConsistentWithServer(false);
                            }
                        } else {
                            cacheData.setConsistentWithServer(false);
                        }
                    }
                }
                
            });
            
            rpcClientInner.serverListFactory(new ServerListFactory() {
                @Override
                public String genNextServer() {
                    return ConfigRpcTransportClient.super.serverListManager.getNextServerAddr();
                    
                }
                
                @Override
                public String getCurrentServer() {
                    return ConfigRpcTransportClient.super.serverListManager.getCurrentServerAddr();
                    
                }
                
                @Override
                public List<String> getServerList() {
                    return ConfigRpcTransportClient.super.serverListManager.getServerUrls();
                    
                }
            });
            
            subscriber = new Subscriber() {
                @Override
                public void onEvent(Event event) {
                    rpcClientInner.onServerListChange();
                }
                
                @Override
                public Class<? extends Event> subscribeType() {
                    return ServerlistChangeEvent.class;
                }
            };
            NotifyCenter.registerSubscriber(subscriber);
        }
        
        @Override
        public void startInternal() {
            executor.schedule(() -> {
                while (!executor.isShutdown() && !executor.isTerminated()) {
                    try {
                        listenExecutebell.poll(5L, TimeUnit.SECONDS);
                        if (executor.isShutdown() || executor.isTerminated()) {
                            continue;
                        }
                        executeConfigListen();
                    } catch (Throwable e) {
                        LOGGER.error("[rpc listen execute] [rpc listen] exception", e);
                        try {
                            Thread.sleep(50L);
                        } catch (InterruptedException interruptedException) {
                            //ignore
                        }
                        notifyListenConfig();
                    }
                }
            }, 0L, TimeUnit.MILLISECONDS);
            
        }
        
        @Override
        public String getName() {
            return serverListManager.getName();
        }
        
        @Override
        public void notifyListenConfig() {
            listenExecutebell.offer(bellItem);
        }
        
        @Override
        public void executeConfigListen() {
            
            Map<String, List<CacheData>> listenCachesMap = new HashMap<>(16);
            Map<String, List<CacheData>> removeListenCachesMap = new HashMap<>(16);
            long now = System.currentTimeMillis();
            boolean needAllSync = now - lastAllSyncTime >= ALL_SYNC_INTERNAL;
            for (CacheData cache : cacheMap.get().values()) {
                
                synchronized (cache) {
                    
                    //check local listeners consistent.
                    if (cache.isConsistentWithServer()) {
                        cache.checkListenerMd5();
                        if (!needAllSync) {
                            continue;
                        }
                    }
                    
                    if (!cache.isDiscard()) {
                        //get listen  config
                        if (!cache.isUseLocalConfigInfo()) {
                            List<CacheData> cacheDatas = listenCachesMap.get(String.valueOf(cache.getTaskId()));
                            if (cacheDatas == null) {
                                cacheDatas = new LinkedList<>();
                                listenCachesMap.put(String.valueOf(cache.getTaskId()), cacheDatas);
                            }
                            cacheDatas.add(cache);
                            
                        }
                    } else if (cache.isDiscard() && CollectionUtils.isEmpty(cache.getListeners())) {
                        
                        if (!cache.isUseLocalConfigInfo()) {
                            List<CacheData> cacheDatas = removeListenCachesMap.get(String.valueOf(cache.getTaskId()));
                            if (cacheDatas == null) {
                                cacheDatas = new LinkedList<>();
                                removeListenCachesMap.put(String.valueOf(cache.getTaskId()), cacheDatas);
                            }
                            cacheDatas.add(cache);
                            
                        }
                    }
                }
                
            }
            
            //execute check listen ,return true if has change keys.
            boolean hasChangedKeys = checkListenCache(listenCachesMap);
            
            //execute check remove listen.
            checkRemoveListenCache(removeListenCachesMap);
            
            if (needAllSync) {
                lastAllSyncTime = now;
            }
            //If has changed keys,notify re sync md5.
            if (hasChangedKeys) {
                notifyListenConfig();
            }
            
        }
        
        private ExecutorService ensureSyncExecutor(String taskId) {
            if (!multiTaskExecutor.containsKey(taskId)) {
                multiTaskExecutor.put(taskId,
                        new ThreadPoolExecutor(1, 1, 0L, TimeUnit.MILLISECONDS, new LinkedBlockingQueue<>(), r -> {
                            Thread thread = new Thread(r, "nacos.client.config.listener.task-" + taskId);
                            thread.setDaemon(true);
                            return thread;
                        }));
            }
            return multiTaskExecutor.get(taskId);
        }
        
        private void checkRemoveListenCache(Map<String, List<CacheData>> removeListenCachesMap) {
            if (!removeListenCachesMap.isEmpty()) {
                List<Future> listenFutures = new ArrayList<>();
                
                for (Map.Entry<String, List<CacheData>> entry : removeListenCachesMap.entrySet()) {
                    String taskId = entry.getKey();
                    
                    ExecutorService executorService = ensureSyncExecutor(taskId);
                    Future future = executorService.submit(() -> {
                        List<CacheData> removeListenCaches = entry.getValue();
                        ConfigBatchListenRequest configChangeListenRequest = buildConfigRequest(removeListenCaches);
                        configChangeListenRequest.setListen(false);
                        try {
                            RpcClient rpcClient = ensureRpcClient(taskId);
                            boolean removeSuccess = unListenConfigChange(rpcClient, configChangeListenRequest);
                            if (removeSuccess) {
                                for (CacheData cacheData : removeListenCaches) {
                                    synchronized (cacheData) {
                                        if (cacheData.isDiscard() && cacheData.getListeners().isEmpty()) {
                                            ClientWorker.this.removeCache(cacheData.dataId, cacheData.group,
                                                    cacheData.tenant);
                                        }
                                    }
                                }
                            }
                            
                        } catch (Throwable e) {
                            LOGGER.error("Async remove listen config change error ", e);
                            try {
                                Thread.sleep(50L);
                            } catch (InterruptedException interruptedException) {
                                //ignore
                            }
                            notifyListenConfig();
                        }
                    });
                    listenFutures.add(future);
                    
                }
                for (Future future : listenFutures) {
                    try {
                        future.get();
                    } catch (Throwable throwable) {
                        LOGGER.error("Async remove listen config change error ", throwable);
                    }
                }
            }
        }
        
        private boolean checkListenCache(Map<String, List<CacheData>> listenCachesMap) {
            
            final AtomicBoolean hasChangedKeys = new AtomicBoolean(false);
            if (!listenCachesMap.isEmpty()) {
                List<Future> listenFutures = new ArrayList<>();
                for (Map.Entry<String, List<CacheData>> entry : listenCachesMap.entrySet()) {
                    String taskId = entry.getKey();
                    ExecutorService executorService = ensureSyncExecutor(taskId);
                    Future future = executorService.submit(() -> {
                        List<CacheData> listenCaches = entry.getValue();
                        //reset notify change flag.
                        for (CacheData cacheData : listenCaches) {
                            cacheData.getReceiveNotifyChanged().set(false);
                        }
                        ConfigBatchListenRequest configChangeListenRequest = buildConfigRequest(listenCaches);
                        configChangeListenRequest.setListen(true);
                        try {
                            RpcClient rpcClient = ensureRpcClient(taskId);
                            ConfigChangeBatchListenResponse listenResponse = (ConfigChangeBatchListenResponse) requestProxy(
                                    rpcClient, configChangeListenRequest);
                            if (listenResponse != null && listenResponse.isSuccess()) {
                                
                                Set<String> changeKeys = new HashSet<String>();
                                
                                List<ConfigChangeBatchListenResponse.ConfigContext> changedConfigs = listenResponse.getChangedConfigs();
                                //handle changed keys,notify listener
                                if (!CollectionUtils.isEmpty(changedConfigs)) {
                                    hasChangedKeys.set(true);
                                    for (ConfigChangeBatchListenResponse.ConfigContext changeConfig : changedConfigs) {
                                        String changeKey = GroupKey.getKeyTenant(changeConfig.getDataId(),
                                                changeConfig.getGroup(), changeConfig.getTenant());
                                        changeKeys.add(changeKey);
                                        boolean isInitializing = cacheMap.get().get(changeKey).isInitializing();
                                        refreshContentAndCheck(changeKey, !isInitializing);
                                    }
                                    
                                }
                                
                                for (CacheData cacheData : listenCaches) {
                                    if (cacheData.getReceiveNotifyChanged().get()) {
                                        String changeKey = GroupKey.getKeyTenant(cacheData.dataId, cacheData.group,
                                                cacheData.getTenant());
                                        if (!changeKeys.contains(changeKey)) {
                                            boolean isInitializing = cacheMap.get().get(changeKey).isInitializing();
                                            refreshContentAndCheck(changeKey, !isInitializing);
                                        }
                                    }
                                }
                                
                                //handler content configs
                                for (CacheData cacheData : listenCaches) {
                                    cacheData.setInitializing(false);
                                    String groupKey = GroupKey.getKeyTenant(cacheData.dataId, cacheData.group,
                                            cacheData.getTenant());
                                    if (!changeKeys.contains(groupKey)) {
                                        synchronized (cacheData) {
                                            if (!cacheData.getReceiveNotifyChanged().get()) {
                                                cacheData.setConsistentWithServer(true);
                                            }
                                        }
                                    }
                                }
                                
                            }
                        } catch (Throwable e) {
                            LOGGER.error("Execute listen config change error ", e);
                            try {
                                Thread.sleep(50L);
                            } catch (InterruptedException interruptedException) {
                                //ignore
                            }
                            notifyListenConfig();
                        }
                    });
                    listenFutures.add(future);
                    
                }
                for (Future future : listenFutures) {
                    try {
                        future.get();
                    } catch (Throwable throwable) {
                        LOGGER.error("Async listen config change error ", throwable);
                    }
                }
                
            }
            return hasChangedKeys.get();
        }
        
        private RpcClient ensureRpcClient(String taskId) throws NacosException {
            synchronized (ClientWorker.this) {
                
                Map<String, String> labels = getLabels();
                Map<String, String> newLabels = new HashMap<>(labels);
                newLabels.put("taskId", taskId);
                RpcClient rpcClient = RpcClientFactory.createClient(uuid + "_config-" + taskId, getConnectionType(),
                        newLabels, RpcClientTlsConfig.properties(this.properties));
                if (rpcClient.isWaitInitiated()) {
                    initRpcClientHandler(rpcClient);
                    rpcClient.setTenant(getTenant());
                    rpcClient.start();
                }
                
                return rpcClient;
            }
            
        }
        
        /**
         * build config string.
         *
         * @param caches caches to build config string.
         * @return request.
         */
        private ConfigBatchListenRequest buildConfigRequest(List<CacheData> caches) {
            
            ConfigBatchListenRequest configChangeListenRequest = new ConfigBatchListenRequest();
            for (CacheData cacheData : caches) {
                configChangeListenRequest.addConfigListenContext(cacheData.group, cacheData.dataId, cacheData.tenant,
                        cacheData.getMd5());
            }
            return configChangeListenRequest;
        }
        
        @Override
        public void removeCache(String dataId, String group) {
            // Notify to rpc un listen ,and remove cache if success.
            notifyListenConfig();
        }
        
        /**
         * send cancel listen config change request .
         *
         * @param configChangeListenRequest request of remove listen config string.
         */
        private boolean unListenConfigChange(RpcClient rpcClient, ConfigBatchListenRequest configChangeListenRequest)
                throws NacosException {
            
            ConfigChangeBatchListenResponse response = (ConfigChangeBatchListenResponse) requestProxy(rpcClient,
                    configChangeListenRequest);
            return response.isSuccess();
        }
        
        @Override
        public ConfigResponse queryConfig(String dataId, String group, String tenant, long readTimeouts, boolean notify)
                throws NacosException {
            ConfigQueryRequest request = ConfigQueryRequest.build(dataId, group, tenant);
            request.putHeader(NOTIFY_HEADER, String.valueOf(notify));
            RpcClient rpcClient = getOneRunningClient();
            if (notify) {
                CacheData cacheData = cacheMap.get().get(GroupKey.getKeyTenant(dataId, group, tenant));
                if (cacheData != null) {
                    rpcClient = ensureRpcClient(String.valueOf(cacheData.getTaskId()));
                }
            }
            ConfigQueryResponse response = (ConfigQueryResponse) requestProxy(rpcClient, request, readTimeouts);
            
            ConfigResponse configResponse = new ConfigResponse();
            if (response.isSuccess()) {
                LocalConfigInfoProcessor.saveSnapshot(this.getName(), dataId, group, tenant, response.getContent());
                configResponse.setContent(response.getContent());
                String configType;
                if (StringUtils.isNotBlank(response.getContentType())) {
                    configType = response.getContentType();
                } else {
                    configType = ConfigType.TEXT.getType();
                }
                configResponse.setConfigType(configType);
                String encryptedDataKey = response.getEncryptedDataKey();
                LocalEncryptedDataKeyProcessor.saveEncryptDataKeySnapshot(agent.getName(), dataId, group, tenant,
                        encryptedDataKey);
                configResponse.setEncryptedDataKey(encryptedDataKey);
                return configResponse;
            } else if (response.getErrorCode() == ConfigQueryResponse.CONFIG_NOT_FOUND) {
                LocalConfigInfoProcessor.saveSnapshot(this.getName(), dataId, group, tenant, null);
                LocalEncryptedDataKeyProcessor.saveEncryptDataKeySnapshot(agent.getName(), dataId, group, tenant, null);
                return configResponse;
            } else if (response.getErrorCode() == ConfigQueryResponse.CONFIG_QUERY_CONFLICT) {
                LOGGER.error(
                        "[{}] [sub-server-error] get server config being modified concurrently, dataId={}, group={}, "
                                + "tenant={}", this.getName(), dataId, group, tenant);
                throw new NacosException(NacosException.CONFLICT,
                        "data being modified, dataId=" + dataId + ",group=" + group + ",tenant=" + tenant);
            } else {
                LOGGER.error("[{}] [sub-server-error]  dataId={}, group={}, tenant={}, code={}", this.getName(), dataId,
                        group, tenant, response);
                throw new NacosException(response.getErrorCode(),
                        "http error, code=" + response.getErrorCode() + ",msg=" + response.getMessage() + ",dataId="
                                + dataId + ",group=" + group + ",tenant=" + tenant);
                
            }
        }
        
        private Response requestProxy(RpcClient rpcClientInner, Request request) throws NacosException {
            return requestProxy(rpcClientInner, request, 3000L);
        }
        
        private Response requestProxy(RpcClient rpcClientInner, Request request, long timeoutMills)
                throws NacosException {
            try {
                request.putAllHeader(super.getSecurityHeaders(resourceBuild(request)));
                request.putAllHeader(super.getCommonHeader());
            } catch (Exception e) {
                throw new NacosException(NacosException.CLIENT_INVALID_PARAM, e);
            }
            JsonObject asJsonObjectTemp = new Gson().toJsonTree(request).getAsJsonObject();
            asJsonObjectTemp.remove("headers");
            asJsonObjectTemp.remove("requestId");
            boolean limit = Limiter.isLimit(request.getClass() + asJsonObjectTemp.toString());
            if (limit) {
                throw new NacosException(NacosException.CLIENT_OVER_THRESHOLD,
                        "More than client-side current limit threshold");
            }
            return rpcClientInner.request(request, timeoutMills);
        }
        
        private RequestResource resourceBuild(Request request) {
            if (request instanceof ConfigQueryRequest) {
                String tenant = ((ConfigQueryRequest) request).getTenant();
                String group = ((ConfigQueryRequest) request).getGroup();
                String dataId = ((ConfigQueryRequest) request).getDataId();
                return buildResource(tenant, group, dataId);
            }
            if (request instanceof ConfigPublishRequest) {
                String tenant = ((ConfigPublishRequest) request).getTenant();
                String group = ((ConfigPublishRequest) request).getGroup();
                String dataId = ((ConfigPublishRequest) request).getDataId();
                return buildResource(tenant, group, dataId);
            }
            
            if (request instanceof ConfigRemoveRequest) {
                String tenant = ((ConfigRemoveRequest) request).getTenant();
                String group = ((ConfigRemoveRequest) request).getGroup();
                String dataId = ((ConfigRemoveRequest) request).getDataId();
                return buildResource(tenant, group, dataId);
            }
            return RequestResource.configBuilder().build();
        }
        
        RpcClient getOneRunningClient() throws NacosException {
            return ensureRpcClient("0");
        }
        
        @Override
        public boolean publishConfig(String dataId, String group, String tenant, String appName, String tag,
                String betaIps, String content, String encryptedDataKey, String casMd5, String type)
                throws NacosException {
            try {
                ConfigPublishRequest request = new ConfigPublishRequest(dataId, group, tenant, content);
                request.setCasMd5(casMd5);
                request.putAdditionalParam(TAG_PARAM, tag);
                request.putAdditionalParam(APP_NAME_PARAM, appName);
                request.putAdditionalParam(BETAIPS_PARAM, betaIps);
                request.putAdditionalParam(TYPE_PARAM, type);
                request.putAdditionalParam(ENCRYPTED_DATA_KEY_PARAM, encryptedDataKey == null ? "" : encryptedDataKey);
                ConfigPublishResponse response = (ConfigPublishResponse) requestProxy(getOneRunningClient(), request);
                if (!response.isSuccess()) {
                    LOGGER.warn("[{}] [publish-single] fail, dataId={}, group={}, tenant={}, code={}, msg={}",
                            this.getName(), dataId, group, tenant, response.getErrorCode(), response.getMessage());
                    return false;
                } else {
                    LOGGER.info("[{}] [publish-single] ok, dataId={}, group={}, tenant={}, config={}", getName(),
                            dataId, group, tenant, ContentUtils.truncateContent(content));
                    return true;
                }
            } catch (Exception e) {
                LOGGER.warn("[{}] [publish-single] error, dataId={}, group={}, tenant={}, code={}, msg={}",
                        this.getName(), dataId, group, tenant, "unknown", e.getMessage());
                return false;
            }
        }
        
        @Override
        public boolean removeConfig(String dataId, String group, String tenant, String tag) throws NacosException {
            ConfigRemoveRequest request = new ConfigRemoveRequest(dataId, group, tenant, tag);
            ConfigRemoveResponse response = (ConfigRemoveResponse) requestProxy(getOneRunningClient(), request);
            return response.isSuccess();
        }
        
        /**
         * check server is health.
         *
         * @return
         */
        public boolean isHealthServer() {
            try {
                return getOneRunningClient().isRunning();
            } catch (NacosException e) {
                LOGGER.warn("check server status failed. error={}", e);
                return false;
            }
        }
    }
    
    public String getAgentName() {
        return this.agent.getName();
    }
    
    public ConfigTransportClient getAgent() {
        return this.agent;
    }
    
}<|MERGE_RESOLUTION|>--- conflicted
+++ resolved
@@ -36,11 +36,8 @@
 import com.alibaba.nacos.api.remote.RemoteConstants;
 import com.alibaba.nacos.api.remote.request.Request;
 import com.alibaba.nacos.api.remote.response.Response;
-<<<<<<< HEAD
 import com.alibaba.nacos.common.remote.client.Connection;
 import com.alibaba.nacos.plugin.auth.api.RequestResource;
-=======
->>>>>>> ecd8ed81
 import com.alibaba.nacos.client.config.common.GroupKey;
 import com.alibaba.nacos.client.config.filter.impl.ConfigFilterChainManager;
 import com.alibaba.nacos.client.config.filter.impl.ConfigResponse;
@@ -126,7 +123,7 @@
     private final AtomicReference<Map<String, CacheData>> cacheMap = new AtomicReference<>(new HashMap<>());
     
     private final ConfigFilterChainManager configFilterChainManager;
-    
+
     private String uuid = UUID.randomUUID().toString();
     
     private long timeout;
@@ -136,16 +133,16 @@
     private int taskPenaltyTime;
     
     private boolean enableRemoteSyncConfig = false;
-    
+
     private static final int MIN_THREAD_NUM = 2;
-    
+
     private static final int THREAD_MULTIPLE = 1;
-    
+
     /**
      * index(taskId)-> total cache count for this taskId.
      */
     private final List<AtomicInteger> taskIdCacheCountList = new ArrayList<>();
-    
+
     /**
      * Add listeners for data.
      *
@@ -408,11 +405,11 @@
     private void increaseTaskIdCount(int taskId) {
         taskIdCacheCountList.get(taskId).incrementAndGet();
     }
-    
+
     private void decreaseTaskIdCount(int taskId) {
         taskIdCacheCountList.get(taskId).decrementAndGet();
     }
-    
+
     private int calculateTaskId() {
         int perTaskSize = (int) ParamUtil.getPerTaskConfigSize();
         int taskId = -1;
@@ -427,7 +424,7 @@
         }
         return taskId;
     }
-    
+
     public CacheData getCache(String dataId, String group) {
         return getCache(dataId, group, TenantUtil.getUserTenantForAcm());
     }
@@ -575,7 +572,7 @@
     public class ConfigRpcTransportClient extends ConfigTransportClient {
         
         Map<String, ExecutorService> multiTaskExecutor = new HashMap<>();
-        
+
         private final BlockingQueue<Object> listenExecutebell = new ArrayBlockingQueue<>(1);
         
         private Object bellItem = new Object();
@@ -583,7 +580,7 @@
         private long lastAllSyncTime = System.currentTimeMillis();
         
         Subscriber subscriber = null;
-        
+
         /**
          * 3 minutes to check all listen cache keys.
          */
@@ -828,7 +825,7 @@
             
             //execute check remove listen.
             checkRemoveListenCache(removeListenCachesMap);
-            
+
             if (needAllSync) {
                 lastAllSyncTime = now;
             }
@@ -836,9 +833,9 @@
             if (hasChangedKeys) {
                 notifyListenConfig();
             }
-            
-        }
-        
+
+        }
+
         private ExecutorService ensureSyncExecutor(String taskId) {
             if (!multiTaskExecutor.containsKey(taskId)) {
                 multiTaskExecutor.put(taskId,
@@ -850,14 +847,14 @@
             }
             return multiTaskExecutor.get(taskId);
         }
-        
+
         private void checkRemoveListenCache(Map<String, List<CacheData>> removeListenCachesMap) {
             if (!removeListenCachesMap.isEmpty()) {
                 List<Future> listenFutures = new ArrayList<>();
-                
+
                 for (Map.Entry<String, List<CacheData>> entry : removeListenCachesMap.entrySet()) {
                     String taskId = entry.getKey();
-                    
+
                     ExecutorService executorService = ensureSyncExecutor(taskId);
                     Future future = executorService.submit(() -> {
                         List<CacheData> removeListenCaches = entry.getValue();
@@ -876,7 +873,7 @@
                                     }
                                 }
                             }
-                            
+
                         } catch (Throwable e) {
                             LOGGER.error("Async remove listen config change error ", e);
                             try {
@@ -888,7 +885,7 @@
                         }
                     });
                     listenFutures.add(future);
-                    
+
                 }
                 for (Future future : listenFutures) {
                     try {
@@ -899,9 +896,9 @@
                 }
             }
         }
-        
+
         private boolean checkListenCache(Map<String, List<CacheData>> listenCachesMap) {
-            
+
             final AtomicBoolean hasChangedKeys = new AtomicBoolean(false);
             if (!listenCachesMap.isEmpty()) {
                 List<Future> listenFutures = new ArrayList<>();
@@ -921,9 +918,9 @@
                             ConfigChangeBatchListenResponse listenResponse = (ConfigChangeBatchListenResponse) requestProxy(
                                     rpcClient, configChangeListenRequest);
                             if (listenResponse != null && listenResponse.isSuccess()) {
-                                
+
                                 Set<String> changeKeys = new HashSet<String>();
-                                
+
                                 List<ConfigChangeBatchListenResponse.ConfigContext> changedConfigs = listenResponse.getChangedConfigs();
                                 //handle changed keys,notify listener
                                 if (!CollectionUtils.isEmpty(changedConfigs)) {
@@ -935,9 +932,9 @@
                                         boolean isInitializing = cacheMap.get().get(changeKey).isInitializing();
                                         refreshContentAndCheck(changeKey, !isInitializing);
                                     }
-                                    
+
                                 }
-                                
+
                                 for (CacheData cacheData : listenCaches) {
                                     if (cacheData.getReceiveNotifyChanged().get()) {
                                         String changeKey = GroupKey.getKeyTenant(cacheData.dataId, cacheData.group,
@@ -948,7 +945,7 @@
                                         }
                                     }
                                 }
-                                
+
                                 //handler content configs
                                 for (CacheData cacheData : listenCaches) {
                                     cacheData.setInitializing(false);
@@ -962,7 +959,7 @@
                                         }
                                     }
                                 }
-                                
+
                             }
                         } catch (Throwable e) {
                             LOGGER.error("Execute listen config change error ", e);
@@ -975,7 +972,7 @@
                         }
                     });
                     listenFutures.add(future);
-                    
+
                 }
                 for (Future future : listenFutures) {
                     try {
@@ -984,7 +981,7 @@
                         LOGGER.error("Async listen config change error ", throwable);
                     }
                 }
-                
+
             }
             return hasChangedKeys.get();
         }
@@ -1007,7 +1004,7 @@
             }
             
         }
-        
+
         /**
          * build config string.
          *
@@ -1178,7 +1175,7 @@
             ConfigRemoveResponse response = (ConfigRemoveResponse) requestProxy(getOneRunningClient(), request);
             return response.isSuccess();
         }
-        
+
         /**
          * check server is health.
          *
