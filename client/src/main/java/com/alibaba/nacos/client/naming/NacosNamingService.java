--- conflicted
+++ resolved
@@ -343,7 +343,6 @@
     }
 
     @Override
-<<<<<<< HEAD
     public List<Instance> getAllInstances(String serviceName, String groupName, List<String> clusters) throws NacosException {
         return getAllInstances(serviceName, groupName, clusters, true);
     }
@@ -356,10 +355,6 @@
 
     @Override
     public List<Instance> getAllInstances(String serviceName, String groupName, List<String> clusters, boolean subscribe) throws NacosException {
-=======
-    public List<Instance> getAllInstances(String serviceName, List<String> clusters, boolean subscribe) throws
-        NacosException {
->>>>>>> d85f7c4f
 
         ServiceInfo serviceInfo;
         if (subscribe) {
@@ -380,7 +375,6 @@
     }
 
     @Override
-<<<<<<< HEAD
     public List<Instance> selectInstances(String serviceName, String groupName, boolean healthy) throws NacosException {
         return selectInstances(serviceName, groupName, healthy, true);
     }
@@ -388,9 +382,6 @@
     @Override
     public List<Instance> selectInstances(String serviceName, boolean healthy, boolean subscribe)
         throws NacosException {
-=======
-    public List<Instance> selectInstances(String serviceName, boolean healthy, boolean subscribe) throws NacosException {
->>>>>>> d85f7c4f
         return selectInstances(serviceName, new ArrayList<String>(), healthy, subscribe);
     }
 
@@ -454,7 +445,6 @@
     }
 
     @Override
-<<<<<<< HEAD
     public Instance selectOneHealthyInstance(String serviceName, String groupName, List<String> clusters) throws NacosException {
         return selectOneHealthyInstance(serviceName, groupName, clusters, true);
     }
@@ -467,10 +457,6 @@
 
     @Override
     public Instance selectOneHealthyInstance(String serviceName, String groupName, List<String> clusters, boolean subscribe) throws NacosException {
-=======
-    public Instance selectOneHealthyInstance(String serviceName, List<String> clusters, boolean subscribe) throws
-        NacosException {
->>>>>>> d85f7c4f
 
         if (subscribe) {
             return Balancer.RandomByWeight.selectHost(
@@ -533,7 +519,6 @@
     }
 
     @Override
-<<<<<<< HEAD
     public ListView<String> getServicesOfServer(int pageNo, int pageSize, AbstractSelector selector)
         throws NacosException {
         return getServicesOfServer(pageNo, pageSize, Constants.DEFAULT_GROUP, selector);
@@ -542,11 +527,6 @@
     @Override
     public ListView<String> getServicesOfServer(int pageNo, int pageSize, String groupName, AbstractSelector selector) throws NacosException {
         return serverProxy.getServiceList(pageNo, pageSize, groupName, selector);
-=======
-    public ListView<String> getServicesOfServer(int pageNo, int pageSize, AbstractSelector selector) throws
-        NacosException {
-        return serverProxy.getServiceList(pageNo, pageSize, selector);
->>>>>>> d85f7c4f
     }
 
     @Override
